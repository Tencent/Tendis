--- conflicted
+++ resolved
@@ -26,11 +26,8 @@
 ReplManager::ReplManager(std::shared_ptr<ServerEntry> svr)
     :_isRunning(false),
      _svr(svr),
-<<<<<<< HEAD
      _incrPaused(false),
-=======
      _rateLimiter(std::make_unique<RateLimiter>(64*1024*1024)),
->>>>>>> d9e62687
      _firstBinlogId(0),
      _clientIdGen(0),
      _fullPushMatrix(std::make_shared<PoolMatrix>()),
