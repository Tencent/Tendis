// Copyright (C) 2020 THL A29 Limited, a Tencent company.  All rights reserved.
// Please refer to the license text that comes with this tendis open source
// project for additional information.

#include <fstream>
#include <utility>
#include <limits>
#include <thread>  // NOLINT

#include "glog/logging.h"
#include "gtest/gtest.h"

#include "rocksdb/table.h"
#include "rocksdb/filter_policy.h"
#include "rocksdb/utilities/backupable_db.h"
#include "rocksdb/utilities/checkpoint.h"
#include "rocksdb/options.h"

#include "tendisplus/utils/status.h"
#include "tendisplus/utils/scopeguard.h"
#include "tendisplus/utils/portable.h"
#include "tendisplus/utils/invariant.h"
#include "tendisplus/storage/rocks/rocks_kvstore.h"
#include "tendisplus/storage/kvstore.h"
#include "tendisplus/server/server_params.h"
#include "tendisplus/utils/sync_point.h"
#include "tendisplus/utils/time.h"
#include "tendisplus/network/session_ctx.h"

namespace tendisplus {

static int genRand() {
  static int grand = 0;
  grand = rand_r(reinterpret_cast<unsigned int*>(&grand));
  return grand;
}

RecordType randomType() {
  switch ((genRand() % 4)) {
    case 0:
      return RecordType::RT_META;
    case 1:
      return RecordType::RT_KV;
    case 2:
      return RecordType::RT_LIST_META;
    case 3:
      return RecordType::RT_LIST_ELE;
    default:
      return RecordType::RT_INVALID;
  }
}

ReplFlag randomReplFlag() {
  switch ((genRand() % 3)) {
    case 0:
      return ReplFlag::REPL_GROUP_MID;
    case 1:
      return ReplFlag::REPL_GROUP_START;
    case 2:
      return ReplFlag::REPL_GROUP_END;
    default:
      INVARIANT(0);
      // void compiler complain
      return ReplFlag::REPL_GROUP_MID;
  }
}

ReplOp randomReplOp() {
  switch ((genRand() % 3)) {
    case 0:
      return ReplOp::REPL_OP_NONE;
    case 1:
      return ReplOp::REPL_OP_SET;
    case 2:
      return ReplOp::REPL_OP_DEL;
    default:
      INVARIANT(0);
      // void compiler complain
      return ReplOp::REPL_OP_NONE;
  }
}

std::string randomStr(size_t s, bool maybeEmpty) {
  if (s == 0) {
    s = genRand() % 256;
  }
  if (!maybeEmpty) {
    s++;
  }
  std::vector<uint8_t> v;
  for (size_t i = 0; i < s; i++) {
    v.emplace_back(genRand() % 256);
  }
  return std::string(reinterpret_cast<const char*>(v.data()), v.size());
}

size_t genData(RocksKVStore* kvstore,
               uint32_t count,
               uint64_t ttl,
               bool allDiff) {
  size_t kvCount = 0;
  srand((unsigned int)time(NULL));

  // easy to be different
  static size_t i = 0;
  size_t end = i + count;
  for (; i < end; i++) {
    uint32_t dbid = genRand();
    uint32_t chunkid = genRand();
    auto type = randomType();
    uint64_t this_ttl = ttl;
    if (type == RecordType::RT_KV) {
      kvCount++;
    } else if (!isDataMetaType(type)) {
      this_ttl = 0;
    }
    std::string pk;
    if (allDiff) {
      pk.append(std::to_string(i)).append(randomStr(5, false));
    } else {
      pk.append(randomStr(5, false));
    }
    auto sk = randomStr(5, true);
    auto val = randomStr(5, true);
    auto rk = RecordKey(chunkid, dbid, type, pk, sk);
    auto rv = RecordValue(val, type, -1, this_ttl);

    auto eTxn1 = kvstore->createTransaction(nullptr);
    EXPECT_EQ(eTxn1.ok(), true);
    std::unique_ptr<Transaction> txn1 = std::move(eTxn1.value());

    Status s = kvstore->setKV(rk, rv, txn1.get());
    EXPECT_EQ(s.ok(), true);

    Expected<uint64_t> exptCommitId = txn1->commit();
    EXPECT_EQ(exptCommitId.ok(), true);
  }

  return kvCount;
}

std::shared_ptr<ServerParams> genParams() {
  const auto guard = MakeGuard([] { remove("a.cfg"); });
  std::ofstream myfile;
  myfile.open("a.cfg");
  myfile << "bind 127.0.0.1\n";
  myfile << "port 8903\n";
  myfile << "loglevel debug\n";
  myfile << "logdir ./log\n";
  myfile << "storage rocks\n";
  myfile << "dir ./db\n";
  myfile << "rocks.blockcachemb 4096\n";
#ifdef _WIN32
  myfile << "rocks.compress_type none\n";
#endif
  myfile.close();
  auto cfg = std::make_shared<ServerParams>();
  auto s = cfg->parseFile("a.cfg");
  EXPECT_EQ(s.ok(), true) << s.toString();
  return cfg;
}

std::shared_ptr<ServerParams> genParamsRocks() {
  const auto guard = MakeGuard([] { remove("a.cfg"); });
  std::ofstream myfile;
  myfile.open("a.cfg");
  myfile << "bind 127.0.0.1\n";
  myfile << "port 8903\n";
  myfile << "loglevel debug\n";
  myfile << "logdir ./log\n";
  myfile << "storage rocks\n";
  myfile << "dir ./db\n";
  myfile << "rocks.blockcachemb 4096\n";
  myfile << "rocks.disable_wal 1\n";
  myfile << "rocks.flush_log_at_trx_commit 0\n";
  myfile << "rocks.blockcache_strict_capacity_limit 1\n";
  myfile << "rocks.max_write_buffer_number 5\n";
  myfile << "rocks.write_buffer_size 4096000\n";
  myfile << "rocks.create_if_missing 1\n";
  myfile << "rocks.cache_index_and_filter_blocks 1\n";
#ifdef _WIN32
  myfile << "rocks.compress_type none\n";
#endif

  myfile.close();
  auto cfg = std::make_shared<ServerParams>();
  auto s = cfg->parseFile("a.cfg");
  EXPECT_EQ(s.ok(), true) << s.toString();
  return cfg;
}

void testMaxBinlogId(const std::unique_ptr<RocksKVStore>& kvstore) {
  auto eTxn1 = kvstore->createTransaction(nullptr);
  EXPECT_EQ(eTxn1.ok(), true);
  std::unique_ptr<Transaction> txn1 = std::move(eTxn1.value());

  auto expMax = RepllogCursorV2::getMaxBinlogId(txn1.get());
  EXPECT_TRUE(expMax.ok());

  EXPECT_EQ(expMax.value() + 1, kvstore->getNextBinlogSeq());
}

TEST(RocksKVStore, RocksOptions) {
  auto cfg = genParamsRocks();

  EXPECT_TRUE(filesystem::create_directory("db"));
  EXPECT_TRUE(filesystem::create_directory("log"));
  const auto guard = MakeGuard([] {
    filesystem::remove_all("./log");
    filesystem::remove_all("./db");
  });
  auto blockCache =
    rocksdb::NewLRUCache(cfg->rocksBlockcacheMB * 1024 * 1024LL, 4);
  auto kvstore = std::make_unique<RocksKVStore>("0", cfg, blockCache);

  EXPECT_EQ(kvstore->getUnderlayerPesDB()->GetOptions().max_write_buffer_number,
            5);
  if (cfg->binlogUsingDefaultCF) {
    EXPECT_EQ(kvstore->getUnderlayerPesDB()->GetOptions().write_buffer_size,
              4096000);
  } else {
    EXPECT_EQ(kvstore->getUnderlayerPesDB()->GetOptions().write_buffer_size,
              4096000 / 2);
  }
  EXPECT_EQ(kvstore->getUnderlayerPesDB()->GetOptions().create_if_missing,
            true);
#if ROCKSDB_MAJOR == 6 && ROCKSDB_MINOR > 13
  rocksdb::BlockBasedTableOptions* option =
    (rocksdb::BlockBasedTableOptions*)kvstore->getUnderlayerPesDB()
      ->GetOptions()
      .table_factory->GetOptions<rocksdb::BlockBasedTableOptions>();
  EXPECT_EQ(option->cache_index_and_filter_blocks, true);
#else
  rocksdb::BlockBasedTableOptions* option =
    (rocksdb::BlockBasedTableOptions*)kvstore->getUnderlayerPesDB()
      ->GetOptions()
      .table_factory->GetOptions();
  EXPECT_EQ(option->cache_index_and_filter_blocks, true);
#endif
  LocalSessionGuard sg(nullptr);
  uint64_t ts = genRand();
  uint64_t versionep = genRand();
  sg.getSession()->getCtx()->setExtendProtocolValue(ts, versionep);
  auto eTxn1 = kvstore->createTransaction(sg.getSession());
  EXPECT_EQ(eTxn1.ok(), true);
  std::unique_ptr<Transaction> txn1 = std::move(eTxn1.value());

  RocksTxn* rtxn = dynamic_cast<RocksTxn*>(txn1.get());
  EXPECT_EQ(rtxn->getRocksdbTxn()->GetWriteOptions()->disableWAL, true);
  EXPECT_EQ(rtxn->getRocksdbTxn()->GetWriteOptions()->sync, false);

  RecordKey rk(0, 1, RecordType::RT_KV, "a", "");
  RecordValue rv("txn1", RecordType::RT_KV, -1);
  Status s = kvstore->setKV(rk, rv, txn1.get());
  EXPECT_EQ(s.ok(), true);

  Expected<uint64_t> exptCommitId = txn1->commit();
  EXPECT_EQ(exptCommitId.ok(), true);
}

TEST(RocksKVStore, BinlogRightMost) {
  auto cfg = genParams();

  // filesystem::remove_all("./log");
  // filesystem::remove_all("./db");

  EXPECT_TRUE(filesystem::create_directory("db"));
  EXPECT_TRUE(filesystem::create_directory("log"));
  const auto guard = MakeGuard([] {
    filesystem::remove_all("./log");
    filesystem::remove_all("./db");
  });
  auto blockCache =
    rocksdb::NewLRUCache(cfg->rocksBlockcacheMB * 1024 * 1024LL, 4);
  auto kvstore = std::make_unique<RocksKVStore>("0", cfg, blockCache);

  // default values
  EXPECT_EQ(kvstore->getUnderlayerPesDB()->GetOptions().max_write_buffer_number,
            2);
  EXPECT_EQ(kvstore->getUnderlayerPesDB()->GetOptions().create_if_missing,
            true);
#if ROCKSDB_MAJOR == 6 && ROCKSDB_MINOR > 13
  rocksdb::BlockBasedTableOptions* option =
    (rocksdb::BlockBasedTableOptions*)kvstore->getUnderlayerPesDB()
      ->GetOptions()
      .table_factory->GetOptions<rocksdb::BlockBasedTableOptions>();
  EXPECT_EQ(option->cache_index_and_filter_blocks, false);
#else
  rocksdb::BlockBasedTableOptions* option =
    (rocksdb::BlockBasedTableOptions*)kvstore->getUnderlayerPesDB()
      ->GetOptions()
      .table_factory->GetOptions();
  EXPECT_EQ(option->cache_index_and_filter_blocks, false);
#endif
  LocalSessionGuard sg(nullptr);
  uint64_t ts = genRand();
  uint64_t versionep = genRand();
  sg.getSession()->getCtx()->setExtendProtocolValue(ts, versionep);
  auto eTxn1 = kvstore->createTransaction(sg.getSession());
  EXPECT_EQ(eTxn1.ok(), true);
  std::unique_ptr<Transaction> txn1 = std::move(eTxn1.value());

  // default value for transaction
  RocksTxn* rtxn = dynamic_cast<RocksTxn*>(txn1.get());
  EXPECT_EQ(rtxn->getRocksdbTxn()->GetWriteOptions()->disableWAL, false);
  EXPECT_EQ(rtxn->getRocksdbTxn()->GetWriteOptions()->sync, false);

  {
    auto expMin = RepllogCursorV2::getMinBinlogId(txn1.get());
    EXPECT_TRUE(!expMin.ok());
    EXPECT_TRUE(expMin.status().code() == ErrorCodes::ERR_EXHAUST);

    auto expMax = RepllogCursorV2::getMaxBinlogId(txn1.get());
    EXPECT_TRUE(!expMax.ok());
    EXPECT_TRUE(expMax.status().code() == ErrorCodes::ERR_EXHAUST);

    auto expMinB = RepllogCursorV2::getMinBinlog(txn1.get());
    EXPECT_TRUE(!expMinB.ok());
    EXPECT_TRUE(expMinB.status().code() == ErrorCodes::ERR_EXHAUST);
  }

  RecordKey rk(0, 1, RecordType::RT_KV, "a", "");
  RecordValue rv("txn1", RecordType::RT_KV, -1);
  Status s = kvstore->setKV(rk, rv, txn1.get());
  EXPECT_EQ(s.ok(), true);

  Expected<uint64_t> exptCommitId = txn1->commit();
  EXPECT_EQ(exptCommitId.ok(), true);

  auto eTxn2 = kvstore->createTransaction(sg.getSession());
  EXPECT_EQ(eTxn2.ok(), true);
  std::unique_ptr<Transaction> txn2 = std::move(eTxn2.value());
  {
    auto expMin = RepllogCursorV2::getMinBinlogId(txn2.get());
    EXPECT_TRUE(expMin.ok());
    EXPECT_EQ(expMin.value(), 1);

    auto expMax = RepllogCursorV2::getMaxBinlogId(txn2.get());
    EXPECT_TRUE(expMax.ok());
    EXPECT_EQ(expMax.value(), 1);

    auto expMinB = RepllogCursorV2::getMinBinlog(txn2.get());
    EXPECT_TRUE(expMinB.ok());
    EXPECT_EQ(expMinB.value().getBinlogId(), 1);
    EXPECT_EQ(expMinB.value().getVersionEp(), versionep);
  }
  auto bcursor = txn2->createRepllogCursorV2(Transaction::MIN_VALID_TXNID);
  auto ss = bcursor->seekToLast();
  EXPECT_TRUE(ss.ok());
  auto v = bcursor->nextV2();
  EXPECT_TRUE(v.ok());
  if (v.ok()) {
    ReplLogV2& log = v.value();
    EXPECT_EQ(log.getReplLogValueEntrys().size(), 1);
    EXPECT_EQ(log.getReplLogValue().getVersionEp(), versionep);

    EXPECT_EQ(log.getReplLogValueEntrys()[0].getOpKey(), rk.encode());
    EXPECT_EQ(log.getReplLogValueEntrys()[0].getOpValue(), rv.encode());
  }

  Expected<uint64_t> exptCommitId2 = txn2->commit();
  EXPECT_EQ(exptCommitId2.ok(), true);
  testMaxBinlogId(kvstore);
}

TEST(RocksKVStore, RepllogCursorV2) {
  auto cfg = genParams();
  EXPECT_TRUE(filesystem::create_directory("db"));
  EXPECT_TRUE(filesystem::create_directory("log"));

  uint64_t ts0 = msSinceEpoch();
  const auto guard = MakeGuard([] {
    filesystem::remove_all("./log");
    filesystem::remove_all("./db");
  });
  auto blockCache =
    rocksdb::NewLRUCache(cfg->rocksBlockcacheMB * 1024 * 1024LL, 4);
  auto kvstore = std::make_unique<RocksKVStore>("0", cfg, blockCache);

  LocalSessionGuard sg(nullptr);
  uint64_t tsep = genRand();
  uint64_t versionep = genRand();
  sg.getSession()->getCtx()->setExtendProtocolValue(tsep, versionep);
  auto eTxn1 = kvstore->createTransaction(sg.getSession());
  EXPECT_EQ(eTxn1.ok(), true);
  std::unique_ptr<Transaction> txn1 = std::move(eTxn1.value());

  Status s = kvstore->setKV(Record(RecordKey(0, 0, RecordType::RT_KV, "a", ""),
                                   RecordValue("txn1", RecordType::RT_KV, -1)),
                            txn1.get());
  EXPECT_EQ(s.ok(), true);

  s = kvstore->setKV(Record(RecordKey(0, 0, RecordType::RT_KV, "ab", ""),
                            RecordValue("txn1", RecordType::RT_KV, -1)),
                     txn1.get());
  EXPECT_EQ(s.ok(), true);

  // different chunk
  s = kvstore->setKV(Record(RecordKey(1, 0, RecordType::RT_KV, "abc", ""),
                            RecordValue("txn1", RecordType::RT_KV, -1)),
                     txn1.get());
  EXPECT_EQ(s.ok(), true);

  Expected<uint64_t> exptCommitId = txn1->commit();
  EXPECT_TRUE(exptCommitId.ok());
  EXPECT_EQ(exptCommitId.value(), 1U);
  EXPECT_EQ(kvstore->getNextBinlogSeq(), 2U);

  auto eTxn2 = kvstore->createTransaction(sg.getSession());
  EXPECT_EQ(eTxn2.ok(), true);
  std::unique_ptr<Transaction> txn2 = std::move(eTxn2.value());
  auto bcursor = txn2->createRepllogCursorV2(1);

  auto eTxn3 = kvstore->createTransaction(sg.getSession());
  EXPECT_EQ(eTxn3.ok(), true);
  std::unique_ptr<Transaction> txn3 = std::move(eTxn3.value());

  uint64_t ts = msSinceEpoch();
  uint64_t chunkId = genRand() % 1000;
  uint64_t binlogid = kvstore->getNextBinlogSeq();
  s = kvstore->setKV(Record(RecordKey(chunkId, 0, RecordType::RT_KV, "b", ""),
                            RecordValue("txn3", RecordType::RT_KV, -1)),
                     txn3.get());
  EXPECT_EQ(s.ok(), true);

  exptCommitId = txn3->commit();
  EXPECT_EQ(exptCommitId.ok(), true);
  EXPECT_EQ(exptCommitId.value(), 3U);
  EXPECT_EQ(kvstore->getNextBinlogSeq(), 3U);

  int32_t cnt = 0;
  while (true) {
    // the cursor can't get the last binlog because of the snapshot
    auto v = bcursor->next();
    if (!v.ok()) {
      EXPECT_EQ(v.status().code(), ErrorCodes::ERR_EXHAUST);
      break;
    }
    EXPECT_LE(v.value().getTimestamp(), ts);
    EXPECT_GE(v.value().getTimestamp(), ts0);
    EXPECT_EQ(v.value().getVersionEp(), versionep);
    EXPECT_LE(v.value().getBinlogId(), binlogid - 1);
    uint64_t invalid = Transaction::TXNID_UNINITED;
    EXPECT_NE(v.value().getBinlogId(), invalid);
    // different chunk
    uint64_t multi = Transaction::CHUNKID_MULTI;
    EXPECT_EQ(v.value().getChunkId(), multi);

    cnt += 1;
  }
  EXPECT_EQ(cnt, 1);
  exptCommitId = txn2->commit();
  EXPECT_TRUE(exptCommitId.ok());
  EXPECT_EQ(exptCommitId.value(), 2U);
  EXPECT_EQ(kvstore->getNextBinlogSeq(), 3U);

  cnt = 0;
  auto eTxn4 = kvstore->createTransaction(sg.getSession());
  EXPECT_EQ(eTxn4.ok(), true);
  std::unique_ptr<Transaction> txn4 = std::move(eTxn4.value());
  auto bcursor1 = txn4->createRepllogCursorV2(2);
  while (true) {
    auto v = bcursor1->nextV2();
    if (!v.ok()) {
      EXPECT_EQ(v.status().code(), ErrorCodes::ERR_EXHAUST);
      break;
    } else {
      ReplLogV2& log = v.value();

      EXPECT_EQ(log.getReplLogValueEntrys().size(), 1);
      EXPECT_EQ(log.getReplLogKey().getBinlogId(), 2);
      EXPECT_EQ((uint16_t)log.getReplLogValue().getReplFlag(),
                (uint16_t)ReplFlag::REPL_GROUP_START |
                  (uint16_t)ReplFlag::REPL_GROUP_END);  // NOLINT
      EXPECT_EQ(log.getReplLogValue().getTxnId(), 3);
      EXPECT_EQ(log.getReplLogValue().getVersionEp(), versionep);
      uint64_t multi = Transaction::CHUNKID_MULTI;
      EXPECT_NE(log.getReplLogValue().getChunkId(), multi);
      EXPECT_EQ(log.getReplLogValue().getChunkId(), chunkId);
    }

    cnt += 1;
  }
  EXPECT_EQ(cnt, 1);
  testMaxBinlogId(kvstore);
}

void cursorVisibleRoutine(RocksKVStore* kvstore) {
  auto eTxn1 = kvstore->createTransaction(nullptr);
  EXPECT_EQ(eTxn1.ok(), true);
  std::unique_ptr<Transaction> txn1 = std::move(eTxn1.value());

  Status s = kvstore->setKV(Record(RecordKey(0, 0, RecordType::RT_KV, "a", ""),
                                   RecordValue("txn1", RecordType::RT_KV, -1)),
                            txn1.get());
  EXPECT_EQ(s.ok(), true);

  s = kvstore->setKV(Record(RecordKey(0, 0, RecordType::RT_KV, "ab", ""),
                            RecordValue("txn1", RecordType::RT_KV, -1)),
                     txn1.get());
  EXPECT_EQ(s.ok(), true);

  s = kvstore->setKV(Record(RecordKey(0, 0, RecordType::RT_KV, "abc", ""),
                            RecordValue("txn1", RecordType::RT_KV, -1)),
                     txn1.get());
  EXPECT_EQ(s.ok(), true);

  s = kvstore->setKV(Record(RecordKey(0, 0, RecordType::RT_KV, "b", ""),
                            RecordValue("txn1", RecordType::RT_KV, -1)),
                     txn1.get());
  EXPECT_EQ(s.ok(), true);

  s = kvstore->setKV(Record(RecordKey(0, 0, RecordType::RT_KV, "bac", ""),
                            RecordValue("txn1", RecordType::RT_KV, -1)),
                     txn1.get());
  EXPECT_EQ(s.ok(), true);

  std::unique_ptr<BasicDataCursor> cursor = txn1->createDataCursor();
  int32_t cnt = 0;
  while (true) {
    auto v = cursor->next();
    if (!v.ok()) {
      EXPECT_EQ(v.status().code(), ErrorCodes::ERR_EXHAUST);
      break;
    }
    cnt += 1;
  }
  EXPECT_EQ(cnt, 5);

  cnt = 0;
  RecordKey rk(0, 0, RecordType::RT_KV, "b", "");
  cursor->seek(rk.prefixPk());
  while (true) {
    auto v = cursor->next();
    if (!v.ok()) {
      EXPECT_EQ(v.status().code(), ErrorCodes::ERR_EXHAUST);
      break;
    }
    cnt += 1;
  }
  EXPECT_EQ(cnt, 2);

  auto s1 = txn1->commit();
  EXPECT_TRUE(s1.ok());
}

TEST(RocksKVStore, OptCursorVisible) {
  auto cfg = genParams();
  EXPECT_TRUE(filesystem::create_directory("db"));
  EXPECT_TRUE(filesystem::create_directory("log"));
  const auto guard = MakeGuard([] {
    filesystem::remove_all("./log");
    filesystem::remove_all("./db");
  });
  auto blockCache =
    rocksdb::NewLRUCache(cfg->rocksBlockcacheMB * 1024 * 1024LL, 4);
  auto kvstore = std::make_unique<RocksKVStore>("0",
                                                cfg,
                                                blockCache,
                                                true,
                                                KVStore::StoreMode::READ_WRITE,
                                                RocksKVStore::TxnMode::TXN_OPT);
  cursorVisibleRoutine(kvstore.get());
}

TEST(RocksKVStore, PesCursorVisible) {
  auto cfg = genParams();
  EXPECT_TRUE(filesystem::create_directory("db"));
  EXPECT_TRUE(filesystem::create_directory("log"));
  const auto guard = MakeGuard([] {
    filesystem::remove_all("./log");
    filesystem::remove_all("./db");
  });
  auto blockCache =
    rocksdb::NewLRUCache(cfg->rocksBlockcacheMB * 1024 * 1024LL, 4);
  auto kvstore = std::make_unique<RocksKVStore>("0",
                                                cfg,
                                                blockCache,
                                                true,
                                                KVStore::StoreMode::READ_WRITE,
                                                RocksKVStore::TxnMode::TXN_PES);
  cursorVisibleRoutine(kvstore.get());
}

void setKV(RocksKVStore* kvstore,
           uint32_t chunkid,
           const string& prefix,
           uint32_t num) {
  auto eTxn1 = kvstore->createTransaction(nullptr);
  EXPECT_EQ(eTxn1.ok(), true);
  std::unique_ptr<Transaction> txn1 = std::move(eTxn1.value());
  for (uint32_t i = 0; i < num; i++) {
    string key = prefix + to_string(i);
    Status s = kvstore->setKV(
      Record(RecordKey(chunkid, 0, RecordType::RT_KV, key, ""),
             RecordValue("12345abcdefghijklmn", RecordType::RT_KV, -1)),
      txn1.get());
    EXPECT_EQ(s.ok(), true);
  }
  txn1->commit();
}

TEST(RocksKVStore, CursorUpperBound) {
  auto cfg = genParams();
  EXPECT_TRUE(filesystem::create_directory("db"));
  EXPECT_TRUE(filesystem::create_directory("log"));
  const auto guard = MakeGuard([] {
    filesystem::remove_all("./log");
    filesystem::remove_all("./db");
  });
  auto blockCache =
    rocksdb::NewLRUCache(cfg->rocksBlockcacheMB * 1024 * 1024LL, 4);
  auto kvstore = std::make_unique<RocksKVStore>("0", cfg, blockCache);

  setKV(kvstore.get(), 0, "a", 10000);
  setKV(kvstore.get(), 0, "b", 10000);
  setKV(kvstore.get(), 0, "c", 10000);
  setKV(kvstore.get(), 1, "d", 10000);

  auto eTxn2 = kvstore->createTransaction(nullptr);
  EXPECT_EQ(eTxn2.ok(), true);
  std::unique_ptr<Transaction> txn2 = std::move(eTxn2.value());
  RecordKey upper(1, 0, RecordType::RT_INVALID, "", "");
  string upperBound = upper.prefixChunkid();
  std::unique_ptr<Cursor> cursor =
    txn2->createCursor(ColumnFamilyNumber::ColumnFamily_Default, &upperBound);

  RecordKey start(0, 0, RecordType::RT_INVALID, "", "");
  cursor->seek(start.prefixChunkid());
  int32_t cnt = 0;
  while (true) {
    Expected<Record> v = cursor->next();
    if (!v.ok()) {
      EXPECT_EQ(v.status().code(), ErrorCodes::ERR_EXHAUST);
      break;
    }
    cnt += 1;
  }
  EXPECT_EQ(cnt, 30000);

  RecordKey start2(0, 0, RecordType::RT_KV, "b", "");
  cursor->seek(start2.encode());
  cnt = 0;
  while (true) {
    Expected<Record> v = cursor->next();
    if (!v.ok()) {
      EXPECT_EQ(v.status().code(), ErrorCodes::ERR_EXHAUST);
      break;
    }
    cnt += 1;
  }
  EXPECT_EQ(cnt, 20000);
}

TEST(RocksKVStore, BackupCkptInter) {
  auto cfg = genParams();
  EXPECT_TRUE(filesystem::create_directory("db"));
  EXPECT_TRUE(filesystem::create_directory("log"));
  const auto guard = MakeGuard([] {
    filesystem::remove_all("./log");
    filesystem::remove_all("./db");
  });
  auto blockCache =
    rocksdb::NewLRUCache(cfg->rocksBlockcacheMB * 1024 * 1024LL, 4);
  auto kvstore = std::make_unique<RocksKVStore>("0", cfg, blockCache);

  auto eTxn1 = kvstore->createTransaction(nullptr);
  EXPECT_EQ(eTxn1.ok(), true);
  std::unique_ptr<Transaction> txn1 = std::move(eTxn1.value());
  Status s = kvstore->setKV(Record(RecordKey(0, 0, RecordType::RT_KV, "a", ""),
                                   RecordValue("txn1", RecordType::RT_KV, -1)),
                            txn1.get());
  EXPECT_EQ(s.ok(), true);
  Expected<uint64_t> exptCommitId = txn1->commit();
  EXPECT_EQ(exptCommitId.ok(), true);

  Expected<BackupInfo> expBk = kvstore->backup(
    kvstore->dftBackupDir(),
    KVStore::BackupMode::BACKUP_CKPT_INTER,
    cfg->binlogUsingDefaultCF ? BinlogVersion::BINLOG_VERSION_1
                              : BinlogVersion::BINLOG_VERSION_2);
  EXPECT_TRUE(expBk.ok()) << expBk.status().toString();
  for (auto& bk : expBk.value().getFileList()) {
    LOG(INFO) << "backupInfo:[" << bk.first << "," << bk.second << "]";
  }
  EXPECT_TRUE(filesystem::exists(kvstore->dftBackupDir() + "/backup_meta"));

  // backup failed, set the backup state to false
  Expected<BackupInfo> expBk1 = kvstore->backup(
    kvstore->dftBackupDir(),
    KVStore::BackupMode::BACKUP_CKPT_INTER,
    cfg->binlogUsingDefaultCF ? BinlogVersion::BINLOG_VERSION_1
                              : BinlogVersion::BINLOG_VERSION_2);
  EXPECT_FALSE(expBk1.ok());
  EXPECT_TRUE(filesystem::exists(kvstore->dftBackupDir() + "/backup_meta"));

  // backup failed, set the backup state to false
  Expected<BackupInfo> expBk2 = kvstore->backup(
    "wrong_dir",
    KVStore::BackupMode::BACKUP_CKPT_INTER,
    cfg->binlogUsingDefaultCF ? BinlogVersion::BINLOG_VERSION_1
                              : BinlogVersion::BINLOG_VERSION_2);
  EXPECT_FALSE(expBk2.ok());

  s = kvstore->stop();
  EXPECT_TRUE(s.ok());

  s = kvstore->clear();
  EXPECT_TRUE(s.ok());

  uint64_t lastCommitId = exptCommitId.value();
  exptCommitId = kvstore->restart(true);
  EXPECT_TRUE(exptCommitId.ok()) << exptCommitId.status().toString();
  EXPECT_EQ(exptCommitId.value(), lastCommitId);

  eTxn1 = kvstore->createTransaction(nullptr);
  EXPECT_EQ(eTxn1.ok(), true);
  txn1 = std::move(eTxn1.value());
  Expected<RecordValue> e =
    kvstore->getKV(RecordKey(0, 0, RecordType::RT_KV, "a", ""), txn1.get());
  EXPECT_EQ(e.ok(), true);
  testMaxBinlogId(kvstore);
}

TEST(RocksKVStore, BackupCkpt) {
  auto cfg = genParams();
  string backup_dir = "backup";
  EXPECT_TRUE(filesystem::create_directory("db"));
  EXPECT_TRUE(filesystem::create_directory("log"));
  // EXPECT_TRUE(filesystem::create_directory(backup_dir));

  const auto guard = MakeGuard([backup_dir] {
    filesystem::remove_all("./log");
    filesystem::remove_all("./db");
    filesystem::remove_all(backup_dir);
  });
  auto blockCache =
    rocksdb::NewLRUCache(cfg->rocksBlockcacheMB * 1024 * 1024LL, 4);
  auto kvstore = std::make_unique<RocksKVStore>("0", cfg, blockCache);

  auto eTxn1 = kvstore->createTransaction(nullptr);
  EXPECT_EQ(eTxn1.ok(), true);
  std::unique_ptr<Transaction> txn1 = std::move(eTxn1.value());
  Status s = kvstore->setKV(Record(RecordKey(0, 0, RecordType::RT_KV, "a", ""),
                                   RecordValue("txn1", RecordType::RT_KV, -1)),
                            txn1.get());
  EXPECT_EQ(s.ok(), true);
  Expected<uint64_t> exptCommitId = txn1->commit();
  EXPECT_EQ(exptCommitId.ok(), true);

  auto binlogversion = cfg->binlogUsingDefaultCF
    ? BinlogVersion::BINLOG_VERSION_1
    : BinlogVersion::BINLOG_VERSION_2;

  Expected<BackupInfo> expBk0 = kvstore->backup(
    kvstore->dftBackupDir(), KVStore::BackupMode::BACKUP_CKPT, binlogversion);
  EXPECT_EQ(expBk0.status().toString(),
            "-ERR:3,msg:BACKUP_CKPT|BACKUP_COPY cant equal "
            "dftBackupDir:./db/0_bak\r\n");

  Expected<BackupInfo> expBk1 = kvstore->backup(
    backup_dir, KVStore::BackupMode::BACKUP_CKPT, binlogversion);
  EXPECT_TRUE(expBk1.ok()) << expBk1.status().toString();
  for (auto& bk : expBk1.value().getFileList()) {
    LOG(INFO) << "backupInfo:[" << bk.first << "," << bk.second << "]";
  }
  EXPECT_TRUE(filesystem::exists(backup_dir + "/backup_meta"));

  Expected<BackupInfo> expBk2 = kvstore->backup(
    backup_dir, KVStore::BackupMode::BACKUP_CKPT, binlogversion);
  EXPECT_EQ(expBk2.status().toString(),
            "-ERR:3,msg:Invalid argument: Directory exists\r\n");

  s = kvstore->stop();
  EXPECT_TRUE(s.ok());

  s = kvstore->clear();
  EXPECT_TRUE(s.ok());

  Expected<std::string> ret = kvstore->restoreBackup(backup_dir);
  EXPECT_TRUE(ret.ok());

  uint64_t lastCommitId = exptCommitId.value();
  exptCommitId = kvstore->restart(false);
  EXPECT_TRUE(exptCommitId.ok()) << exptCommitId.status().toString();
  EXPECT_EQ(exptCommitId.value(), lastCommitId);

  eTxn1 = kvstore->createTransaction(nullptr);
  EXPECT_EQ(eTxn1.ok(), true);
  txn1 = std::move(eTxn1.value());
  Expected<RecordValue> e =
    kvstore->getKV(RecordKey(0, 0, RecordType::RT_KV, "a", ""), txn1.get());
  EXPECT_EQ(e.ok(), true);
  testMaxBinlogId(kvstore);
}

TEST(RocksKVStore, BackupCopy) {
  auto cfg = genParams();
  string backup_dir = "backup";
  EXPECT_TRUE(filesystem::create_directory("db"));
  EXPECT_TRUE(filesystem::create_directory("log"));
  EXPECT_TRUE(filesystem::create_directory(backup_dir));
  const auto guard = MakeGuard([backup_dir] {
    filesystem::remove_all("./log");
    filesystem::remove_all("./db");
    filesystem::remove_all(backup_dir);
  });
  auto blockCache =
    rocksdb::NewLRUCache(cfg->rocksBlockcacheMB * 1024 * 1024LL, 4);
  auto kvstore = std::make_unique<RocksKVStore>("0", cfg, blockCache);

  auto eTxn1 = kvstore->createTransaction(nullptr);
  EXPECT_EQ(eTxn1.ok(), true);
  std::unique_ptr<Transaction> txn1 = std::move(eTxn1.value());
  Status s = kvstore->setKV(Record(RecordKey(0, 0, RecordType::RT_KV, "a", ""),
                                   RecordValue("txn1", RecordType::RT_KV, -1)),
                            txn1.get());
  EXPECT_EQ(s.ok(), true);
  Expected<uint64_t> exptCommitId = txn1->commit();
  EXPECT_EQ(exptCommitId.ok(), true);

  auto binlogversion = cfg->binlogUsingDefaultCF
    ? BinlogVersion::BINLOG_VERSION_1
    : BinlogVersion::BINLOG_VERSION_2;
  Expected<BackupInfo> expBk0 = kvstore->backup(
    kvstore->dftBackupDir(), KVStore::BackupMode::BACKUP_COPY, binlogversion);
  EXPECT_FALSE(expBk0.ok());

  Expected<BackupInfo> expBk1 = kvstore->backup(
    backup_dir, KVStore::BackupMode::BACKUP_COPY, binlogversion);
  EXPECT_TRUE(expBk1.ok());
  for (auto& bk : expBk1.value().getFileList()) {
    LOG(INFO) << "backupInfo:[" << bk.first << "," << bk.second << "]";
  }
  EXPECT_TRUE(filesystem::exists(backup_dir + "/backup_meta"));

  Expected<BackupInfo> expBk2 = kvstore->backup(
    backup_dir, KVStore::BackupMode::BACKUP_COPY, binlogversion);
  // BackupEngine will delete dir if not null.
  EXPECT_TRUE(expBk2.ok());
  EXPECT_TRUE(filesystem::exists(backup_dir + "/backup_meta"));


  s = kvstore->stop();
  EXPECT_TRUE(s.ok());

  s = kvstore->clear();
  EXPECT_TRUE(s.ok());

  Expected<std::string> ret = kvstore->restoreBackup(backup_dir);
  EXPECT_TRUE(ret.ok());

  uint64_t lastCommitId = exptCommitId.value();
  exptCommitId = kvstore->restart(false);
  EXPECT_TRUE(exptCommitId.ok()) << exptCommitId.status().toString();
  EXPECT_EQ(exptCommitId.value(), lastCommitId);

  eTxn1 = kvstore->createTransaction(nullptr);
  EXPECT_EQ(eTxn1.ok(), true);
  txn1 = std::move(eTxn1.value());
  Expected<RecordValue> e =
    kvstore->getKV(RecordKey(0, 0, RecordType::RT_KV, "a", ""), txn1.get());
  EXPECT_EQ(e.ok(), true);
  testMaxBinlogId(kvstore);
}

TEST(RocksKVStore, Stop) {
  auto cfg = genParams();
  EXPECT_TRUE(filesystem::create_directory("db"));
  EXPECT_TRUE(filesystem::create_directory("log"));
  const auto guard = MakeGuard([] {
    filesystem::remove_all("./log");
    filesystem::remove_all("./db");
  });
  auto blockCache =
    rocksdb::NewLRUCache(cfg->rocksBlockcacheMB * 1024 * 1024LL, 4);
  auto kvstore = std::make_unique<RocksKVStore>("0", cfg, blockCache);
  auto eTxn1 = kvstore->createTransaction(nullptr);
  EXPECT_EQ(eTxn1.ok(), true);

  auto s = kvstore->stop();
  EXPECT_FALSE(s.ok());

  s = kvstore->clear();
  EXPECT_FALSE(s.ok());

  Expected<uint64_t> exptCommitId = kvstore->restart(false);
  EXPECT_FALSE(exptCommitId.ok());

  eTxn1.value().reset();

  s = kvstore->stop();
  EXPECT_TRUE(s.ok());

  s = kvstore->clear();
  EXPECT_TRUE(s.ok());

  exptCommitId = kvstore->restart(false);
  EXPECT_TRUE(exptCommitId.ok());
}

void commonRoutine(RocksKVStore* kvstore) {
  auto eTxn1 = kvstore->createTransaction(nullptr);
  auto eTxn2 = kvstore->createTransaction(nullptr);
  EXPECT_EQ(eTxn1.ok(), true);
  EXPECT_EQ(eTxn2.ok(), true);
  std::unique_ptr<Transaction> txn1 = std::move(eTxn1.value());
  std::unique_ptr<Transaction> txn2 = std::move(eTxn2.value());

  std::set<uint64_t> uncommitted = kvstore->getUncommittedTxns();
  EXPECT_NE(uncommitted.find(dynamic_cast<RocksTxn*>(txn1.get())->getTxnId()),
            uncommitted.end());
  EXPECT_NE(uncommitted.find(dynamic_cast<RocksTxn*>(txn2.get())->getTxnId()),
            uncommitted.end());

  Status s = kvstore->setKV(Record(RecordKey(0, 0, RecordType::RT_KV, "a", ""),
                                   RecordValue("txn1", RecordType::RT_KV, -1)),
                            txn1.get());
  EXPECT_EQ(s.ok(), true);
  Expected<RecordValue> e =
    kvstore->getKV(RecordKey(0, 0, RecordType::RT_KV, "a", ""), txn1.get());
  EXPECT_EQ(e.ok(), true);
  EXPECT_EQ(e.value(), RecordValue("txn1", RecordType::RT_KV, -1));

  Expected<RecordValue> e1 =
    kvstore->getKV(RecordKey(0, 0, RecordType::RT_KV, "a", ""), txn2.get());
  EXPECT_EQ(e1.status().code(), ErrorCodes::ERR_NOTFOUND);
  s = kvstore->setKV(Record(RecordKey(0, 0, RecordType::RT_KV, "a", ""),
                            RecordValue("txn2", RecordType::RT_KV, -1)),
                     txn2.get());
  if (kvstore->getTxnMode() == RocksKVStore::TxnMode::TXN_OPT) {
    EXPECT_EQ(s.code(), ErrorCodes::ERR_OK);
    Expected<uint64_t> exptCommitId = txn2->commit();
    EXPECT_EQ(exptCommitId.ok(), true);
    exptCommitId = txn1->commit();
    EXPECT_EQ(exptCommitId.status().code(), ErrorCodes::ERR_COMMIT_RETRY);
    uncommitted = kvstore->getUncommittedTxns();
    EXPECT_EQ(uncommitted.find(dynamic_cast<RocksTxn*>(txn1.get())->getTxnId()),
              uncommitted.end());
    EXPECT_EQ(uncommitted.find(dynamic_cast<RocksTxn*>(txn2.get())->getTxnId()),
              uncommitted.end());
  } else {
    EXPECT_EQ(s.code(), ErrorCodes::ERR_INTERNAL);
    s = txn2->rollback();
    EXPECT_EQ(s.code(), ErrorCodes::ERR_OK);
    Expected<uint64_t> exptCommitId = txn1->commit();
    EXPECT_EQ(exptCommitId.ok(), true);
    uncommitted = kvstore->getUncommittedTxns();
    // TODO(qingping209): check txn1.get() is nullptr
    EXPECT_EQ(uncommitted.find(dynamic_cast<RocksTxn*>(txn1.get())->getTxnId()),
              uncommitted.end());
    EXPECT_EQ(uncommitted.find(dynamic_cast<RocksTxn*>(txn2.get())->getTxnId()),
              uncommitted.end());
  }
}

TEST(RocksKVStore, OptCommon) {
  auto cfg = genParams();
  EXPECT_TRUE(filesystem::create_directory("db"));
  // EXPECT_TRUE(filesystem::create_directory("db/0"));
  EXPECT_TRUE(filesystem::create_directory("log"));
  const auto guard = MakeGuard([] {
    filesystem::remove_all("./log");
    filesystem::remove_all("./db");
  });
  auto blockCache =
    rocksdb::NewLRUCache(cfg->rocksBlockcacheMB * 1024 * 1024LL, 4);
  auto kvstore = std::make_unique<RocksKVStore>("0",
                                                cfg,
                                                blockCache,
                                                true,
                                                KVStore::StoreMode::READ_WRITE,
                                                RocksKVStore::TxnMode::TXN_OPT);
  commonRoutine(kvstore.get());
}

TEST(RocksKVStore, PesCommon) {
  auto cfg = genParams();
  EXPECT_TRUE(filesystem::create_directory("db"));
  // EXPECT_TRUE(filesystem::create_directory("db/0"));
  EXPECT_TRUE(filesystem::create_directory("log"));
  const auto guard = MakeGuard([] {
    filesystem::remove_all("./log");
    filesystem::remove_all("./db");
  });
  auto blockCache =
    rocksdb::NewLRUCache(cfg->rocksBlockcacheMB * 1024 * 1024LL, 4);
  auto kvstore = std::make_unique<RocksKVStore>("0",
                                                cfg,
                                                blockCache,
                                                true,
                                                KVStore::StoreMode::READ_WRITE,
                                                RocksKVStore::TxnMode::TXN_PES);
  commonRoutine(kvstore.get());
}

uint64_t getBinlogCount(Transaction* txn) {
  auto bcursor = txn->createRepllogCursorV2(Transaction::MIN_VALID_TXNID, true);
  uint64_t cnt = 0;
  while (true) {
    auto v = bcursor->next();
    if (!v.ok()) {
      INVARIANT(v.status().code() == ErrorCodes::ERR_EXHAUST);
      break;
    }
    cnt += 1;
  }
  return cnt;
}

TEST(RocksKVStore, PesTruncateBinlog) {
  auto cfg = genParams();
  EXPECT_TRUE(filesystem::create_directory("db"));
  // EXPECT_TRUE(filesystem::create_directory("db/0"));
  EXPECT_TRUE(filesystem::create_directory("log"));
  const auto guard = MakeGuard([] {
    filesystem::remove_all("./log");
    filesystem::remove_all("./db");
  });
  auto blockCache =
    rocksdb::NewLRUCache(cfg->rocksBlockcacheMB * 1024 * 1024LL, 4);
  uint64_t keepBinlog = 1;
  cfg->maxBinlogKeepNum = keepBinlog;
  cfg->minBinlogKeepSec = 0;
  auto kvstore = std::make_unique<RocksKVStore>("0",
                                                cfg,
                                                blockCache,
                                                true,
                                                KVStore::StoreMode::READ_WRITE,
                                                RocksKVStore::TxnMode::TXN_PES);

  LocalSessionGuard sg(nullptr);
  uint64_t firstBinlog = 1;
  {
    auto eTxn1 = kvstore->createTransaction(sg.getSession());
    EXPECT_EQ(eTxn1.ok(), true);
    std::unique_ptr<Transaction> txn1 = std::move(eTxn1.value());

    RecordKey rk(0, 1, RecordType::RT_KV, std::to_string(0), "");
    RecordValue rv("txn1", RecordType::RT_KV, -1);
    Status s = kvstore->setKV(rk, rv, txn1.get());
    EXPECT_EQ(s.ok(), true);

    Expected<uint64_t> exptCommitId = txn1->commit();
    EXPECT_EQ(exptCommitId.ok(), true);
  }

  {
    auto eTxn1 = kvstore->createTransaction(sg.getSession());
    EXPECT_EQ(eTxn1.ok(), true);
    std::unique_ptr<Transaction> txn1 = std::move(eTxn1.value());

    auto expMin = RepllogCursorV2::getMinBinlogId(txn1.get());
    EXPECT_TRUE(expMin.ok());
    EXPECT_EQ(expMin.value(), 1U);

    auto expMax = RepllogCursorV2::getMaxBinlogId(txn1.get());
    EXPECT_TRUE(expMax.ok());
    EXPECT_EQ(expMax.value(), 1U);
  }
  {
    auto eTxn1 = kvstore->createTransaction(sg.getSession());
    EXPECT_EQ(eTxn1.ok(), true);
    std::unique_ptr<Transaction> txn1 = std::move(eTxn1.value());

    RecordKey rk(0, 1, RecordType::RT_KV, std::to_string(1), "");
    RecordValue rv("txn1", RecordType::RT_KV, -1);
    Status s = kvstore->setKV(rk, rv, txn1.get());
    EXPECT_EQ(s.ok(), true);

    Expected<uint64_t> exptCommitId = txn1->commit();
    EXPECT_EQ(exptCommitId.ok(), true);

    auto eTxn2 = kvstore->createTransaction(sg.getSession());
    EXPECT_EQ(eTxn2.ok(), true);
    std::unique_ptr<Transaction> txn2 = std::move(eTxn2.value());
    auto currentCnt = kvstore->getBinlogCnt(txn2.get());
    EXPECT_TRUE(currentCnt.ok());
    EXPECT_EQ(currentCnt.value(), 2U);
  }
  {
    auto eTxn1 = kvstore->createTransaction(sg.getSession());
    EXPECT_EQ(eTxn1.ok(), true);
    std::unique_ptr<Transaction> txn1 = std::move(eTxn1.value());
    uint64_t ts = 0;
    uint64_t written = 0;
    uint64_t deleten = 0;
    // TODO(takenliu): save binlog
    auto s = kvstore->truncateBinlogV2(
      firstBinlog, firstBinlog, firstBinlog, txn1.get(), nullptr, 0, false);
    EXPECT_TRUE(s.ok());
    ts = s.value().timestamp;
    written = s.value().written;
    deleten = s.value().deleten;
    EXPECT_GT(ts, std::numeric_limits<uint32_t>::max());
    EXPECT_EQ(written, 0);
    EXPECT_GT(s.value().newStart, firstBinlog);
    EXPECT_EQ(s.value().newStart, 2U);
    EXPECT_EQ(deleten, s.value().newStart - firstBinlog);
    firstBinlog = s.value().newStart;
    uint64_t currentCnt = kvstore->getBinlogCnt(txn1.get()).value();
    EXPECT_EQ(currentCnt, keepBinlog);


    Expected<uint64_t> exptCommitId = txn1->commit();
    EXPECT_EQ(exptCommitId.ok(), true);
  }
  {
    auto eTxn = kvstore->createTransaction(sg.getSession());
    EXPECT_EQ(eTxn.ok(), true);
    std::unique_ptr<Transaction> txn = std::move(eTxn.value());
    uint64_t currentCnt = kvstore->getBinlogCnt(txn.get()).value();
    EXPECT_EQ(currentCnt, 1U);

    auto expMin1 = RepllogCursorV2::getMinBinlogId(txn.get());
    EXPECT_TRUE(expMin1.ok());
    firstBinlog = expMin1.value();

    Expected<uint64_t> exptCommitId = txn->commit();
    EXPECT_EQ(exptCommitId.ok(), true);

    uint32_t txnCnt = 0;
    for (auto range : {10, 100, 1000}) {
      for (int i = 0; i < range; ++i) {
        auto eTxn1 = kvstore->createTransaction(sg.getSession());
        EXPECT_EQ(eTxn1.ok(), true);
        std::unique_ptr<Transaction> txn1 = std::move(eTxn1.value());

        size_t cnt = genRand() % 123 + 1;
        for (size_t j = 0; j < cnt; j++) {
          RecordKey rk(0, 1, RecordType::RT_KV, std::to_string(j * range), "");
          RecordValue rv("txn1", RecordType::RT_KV, -1);
          Status s;
          if (j % 2 == 0) {
            s = kvstore->setKV(rk, rv, txn1.get());
          } else {
            s = kvstore->delKV(rk, txn1.get());
          }
          EXPECT_EQ(s.ok(), true);
        }

        Expected<uint64_t> exptCommitId = txn1->commit();
        EXPECT_EQ(exptCommitId.ok(), true);
        txnCnt++;
      }
    }
    uint64_t endBinlog = 0;
    {
      auto eTxn2 = kvstore->createTransaction(sg.getSession());
      EXPECT_EQ(eTxn2.ok(), true);
      std::unique_ptr<Transaction> txn2 = std::move(eTxn2.value());
      auto cnt = kvstore->getBinlogCnt(txn2.get());
      EXPECT_TRUE(cnt.ok());
      EXPECT_EQ(currentCnt + txnCnt, cnt.value());
      currentCnt = cnt.value();

      auto m = RepllogCursorV2::getMaxBinlogId(txn2.get());
      EXPECT_TRUE(m.ok());
      EXPECT_EQ(firstBinlog + txnCnt, m.value());
      endBinlog = m.value();

      auto s = kvstore->validateAllBinlog(txn2.get());
      EXPECT_TRUE(s.ok());
      EXPECT_TRUE(s.value());

      Expected<uint64_t> exptCommitId2 = txn2->commit();
      EXPECT_EQ(exptCommitId2.ok(), true);
    }

    uint64_t ts = 0;
    uint64_t written = 0;
    uint64_t deleten = 0;

    uint64_t lastFirstBinlog = 0;

    while (firstBinlog != lastFirstBinlog) {
      lastFirstBinlog = firstBinlog;

      auto eTxn2 = kvstore->createTransaction(sg.getSession());
      EXPECT_EQ(eTxn2.ok(), true);
      std::unique_ptr<Transaction> txn2 = std::move(eTxn2.value());
      // TODO(takenliu): save binlog
      auto s = kvstore->truncateBinlogV2(firstBinlog,
                                         endBinlog - keepBinlog,
                                         firstBinlog,
                                         txn2.get(),
                                         nullptr,
                                         0,
                                         false);
      EXPECT_TRUE(s.ok());
      if (!s.value().deleten) {
        EXPECT_EQ(s.value().newStart, firstBinlog);
        firstBinlog = s.value().newStart;
        break;
      }
      ts = s.value().timestamp;
      written = s.value().written;
      deleten = s.value().deleten;
      EXPECT_GT(ts, std::numeric_limits<uint32_t>::max());
      EXPECT_EQ(written, 0);
      EXPECT_GT(s.value().newStart, firstBinlog);
      EXPECT_EQ(deleten, s.value().newStart - firstBinlog);
      firstBinlog = s.value().newStart;

      Expected<uint64_t> exptCommitId2 = txn2->commit();
      EXPECT_EQ(exptCommitId2.ok(), true);
    }
    {
      auto eTxn2 = kvstore->createTransaction(sg.getSession());
      EXPECT_EQ(eTxn2.ok(), true);
      std::unique_ptr<Transaction> txn2 = std::move(eTxn2.value());
      auto cnt = kvstore->getBinlogCnt(txn2.get());
      EXPECT_TRUE(cnt.ok());
      EXPECT_EQ(cnt.value(), keepBinlog);

      auto s = kvstore->validateAllBinlog(txn2.get());
      EXPECT_TRUE(s.ok());
      EXPECT_TRUE(s.value());

      Expected<uint64_t> exptCommitId2 = txn2->commit();
      EXPECT_EQ(exptCommitId2.ok(), true);
    }
  }
  testMaxBinlogId(kvstore);
}

TEST(RocksKVStore, Compaction) {
  auto cfg = genParams();
  EXPECT_TRUE(filesystem::create_directory("db"));
  // EXPECT_TRUE(filesystem::create_directory("db/0"));
  EXPECT_TRUE(filesystem::create_directory("log"));
  const auto guard = MakeGuard([] {
    filesystem::remove_all("./log");
    filesystem::remove_all("./db");
    SyncPoint::GetInstance()->DisableProcessing();
    SyncPoint::GetInstance()->ClearAllCallBacks();
  });
  auto blockCache =
    rocksdb::NewLRUCache(cfg->rocksBlockcacheMB * 1024 * 1024LL, 4);
  auto kvstore = std::make_unique<RocksKVStore>("0",
                                                cfg,
                                                blockCache,
                                                true,
                                                KVStore::StoreMode::READ_WRITE,
                                                RocksKVStore::TxnMode::TXN_PES);

  SyncPoint::GetInstance()->EnableProcessing();
  SyncPoint::GetInstance()->ClearAllCallBacks();

  uint64_t totalFilter = 0;
  SyncPoint::GetInstance()->SetCallBack(
    "InspectKvTtlFilterCount", [&](void* arg) mutable {
      uint64_t* tmp = reinterpret_cast<uint64_t*>(arg);
      totalFilter = *tmp;
    });

  uint64_t totalExpired = 0;
  bool hasCalled = false;
  SyncPoint::GetInstance()->SetCallBack(
    "InspectKvTtlExpiredCount", [&](void* arg) mutable {
      hasCalled = true;
      uint64_t* tmp = reinterpret_cast<uint64_t*>(arg);
      totalExpired = *tmp;
    });

  uint32_t waitSec = 10;
  // if we want to check the totalFilter, all data should be different
  genData(kvstore.get(), 1000, 0, true);
  size_t kvCount = genData(kvstore.get(), 1000, msSinceEpoch(), true);
  size_t kvCount2 =
    genData(kvstore.get(), 1000, msSinceEpoch() + waitSec * 1000, true);

  std::this_thread::sleep_for(std::chrono::seconds(1));
  // compact data in the default column family
  auto status = kvstore->compactRange(
    ColumnFamilyNumber::ColumnFamily_Default, nullptr, nullptr);
  EXPECT_TRUE(status.ok());
  EXPECT_TRUE(hasCalled);

  if (cfg->binlogUsingDefaultCF == true) {
    EXPECT_EQ(totalFilter, 3000 * 2);
  } else {
    EXPECT_EQ(totalFilter, 3000);
  }
  EXPECT_EQ(totalExpired, kvCount);

  std::this_thread::sleep_for(std::chrono::seconds(waitSec));

  status = kvstore->compactRange(
    ColumnFamilyNumber::ColumnFamily_Default, nullptr, nullptr);
  EXPECT_TRUE(status.ok());
  EXPECT_TRUE(hasCalled);

  if (cfg->binlogUsingDefaultCF == true) {
    EXPECT_EQ(totalFilter, 3000 * 2 - kvCount);
  } else {
    EXPECT_EQ(totalFilter, 3000 - kvCount);
  }
  EXPECT_EQ(totalExpired, kvCount2);

  testMaxBinlogId(kvstore);
}

TEST(RocksKVStore, CompactionWithNoexpire) {
  auto cfg = genParams();
  cfg->noexpire = true;
  EXPECT_TRUE(filesystem::create_directory("db"));
  // EXPECT_TRUE(filesystem::create_directory("db/0"));
  EXPECT_TRUE(filesystem::create_directory("log"));
  const auto guard = MakeGuard([] {
    filesystem::remove_all("./log");
    filesystem::remove_all("./db");
    SyncPoint::GetInstance()->DisableProcessing();
    SyncPoint::GetInstance()->ClearAllCallBacks();
  });
  auto blockCache =
    rocksdb::NewLRUCache(cfg->rocksBlockcacheMB * 1024 * 1024LL, 4);
  auto kvstore = std::make_unique<RocksKVStore>("0",
                                                cfg,
                                                blockCache,
                                                true,
                                                KVStore::StoreMode::READ_WRITE,
                                                RocksKVStore::TxnMode::TXN_PES);

  SyncPoint::GetInstance()->EnableProcessing();
  SyncPoint::GetInstance()->ClearAllCallBacks();

  uint64_t totalFilter = 0;
  SyncPoint::GetInstance()->SetCallBack(
    "InspectKvTtlFilterCount", [&](void* arg) mutable {
      uint64_t* tmp = reinterpret_cast<uint64_t*>(arg);
      totalFilter = *tmp;
    });

  uint64_t totalExpired = 0;
  bool hasCalled = false;
  SyncPoint::GetInstance()->SetCallBack(
    "InspectKvTtlExpiredCount", [&](void* arg) mutable {
      hasCalled = true;
      uint64_t* tmp = reinterpret_cast<uint64_t*>(arg);
      totalExpired = *tmp;
    });

  uint32_t waitSec = 10;
  // if we want to check the totalFilter, all data should be different
  genData(kvstore.get(), 1000, 0, true);
<<<<<<< HEAD
  size_t kvCount = genData(kvstore.get(), 1000, msSinceEpoch(), true);
  size_t kvCount2 =
    genData(kvstore.get(), 1000, msSinceEpoch() + waitSec * 1000, true);
=======
  genData(kvstore.get(), 1000, msSinceEpoch(), true);
  genData(kvstore.get(), 1000, msSinceEpoch() + waitSec * 1000, true);
>>>>>>> e8112be8

  std::this_thread::sleep_for(std::chrono::seconds(1));
  // compact data in the default column family
  auto status = kvstore->compactRange(
    ColumnFamilyNumber::ColumnFamily_Default, nullptr, nullptr);
  EXPECT_TRUE(status.ok());
  EXPECT_FALSE(hasCalled);

  EXPECT_EQ(totalFilter, 0);
  EXPECT_EQ(totalExpired, 0);

  std::this_thread::sleep_for(std::chrono::seconds(waitSec));

  status = kvstore->compactRange(
    ColumnFamilyNumber::ColumnFamily_Default, nullptr, nullptr);
  EXPECT_TRUE(status.ok());
  EXPECT_FALSE(hasCalled);

  EXPECT_EQ(totalFilter, 0);
  EXPECT_EQ(totalExpired, 0);

  testMaxBinlogId(kvstore);
<<<<<<< HEAD

  // set noexpire = false, compaction filter will be call
  cfg->noexpire = false;
  status = kvstore->compactRange(
    ColumnFamilyNumber::ColumnFamily_Default, nullptr, nullptr);
  EXPECT_TRUE(status.ok());
  EXPECT_TRUE(hasCalled);

  if (cfg->binlogUsingDefaultCF) {
    EXPECT_EQ(totalFilter, 3000 * 2);
  } else {
    EXPECT_EQ(totalFilter, 3000);
  }
  EXPECT_EQ(totalExpired, kvCount + kvCount2);

  testMaxBinlogId(kvstore);
=======
>>>>>>> e8112be8
}

}  // namespace tendisplus<|MERGE_RESOLUTION|>--- conflicted
+++ resolved
@@ -1344,14 +1344,10 @@
   uint32_t waitSec = 10;
   // if we want to check the totalFilter, all data should be different
   genData(kvstore.get(), 1000, 0, true);
-<<<<<<< HEAD
   size_t kvCount = genData(kvstore.get(), 1000, msSinceEpoch(), true);
   size_t kvCount2 =
     genData(kvstore.get(), 1000, msSinceEpoch() + waitSec * 1000, true);
-=======
-  genData(kvstore.get(), 1000, msSinceEpoch(), true);
-  genData(kvstore.get(), 1000, msSinceEpoch() + waitSec * 1000, true);
->>>>>>> e8112be8
+
 
   std::this_thread::sleep_for(std::chrono::seconds(1));
   // compact data in the default column family
@@ -1374,7 +1370,6 @@
   EXPECT_EQ(totalExpired, 0);
 
   testMaxBinlogId(kvstore);
-<<<<<<< HEAD
 
   // set noexpire = false, compaction filter will be call
   cfg->noexpire = false;
@@ -1391,8 +1386,6 @@
   EXPECT_EQ(totalExpired, kvCount + kvCount2);
 
   testMaxBinlogId(kvstore);
-=======
->>>>>>> e8112be8
 }
 
 }  // namespace tendisplus