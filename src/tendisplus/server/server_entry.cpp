--- conflicted
+++ resolved
@@ -580,31 +580,20 @@
     }
   }
 
-<<<<<<< HEAD
+  _scriptMgr = std::make_unique<ScriptManager>(shared_from_this());
+  // TODO(takenliu): change executorThreadNum dynamic
+  s = _scriptMgr->startup(_cfg->executorThreadNum);
+  if (!s.ok()) {
+    LOG(WARNING) << "start up ScriptManager failed";
+    return s;
+  }
+
   _indexMgr = std::make_unique<IndexManager>(shared_from_this(), cfg);
   s = _indexMgr->startup();
   if (!s.ok()) {
     LOG(ERROR) << "ServerEntry::startup failed, _indexMgr->startup:"
                << s.toString();
     return s;
-=======
-  _scriptMgr = std::make_unique<ScriptManager>(shared_from_this());
-  // TODO(takenliu): change executorThreadNum dynamic
-  s = _scriptMgr->startup(_cfg->executorThreadNum);
-  if (!s.ok()) {
-    LOG(WARNING) << "start up ScriptManager failed";
-    return s;
-  }
-
-  if (!cfg->noexpire) {
-    _indexMgr = std::make_unique<IndexManager>(shared_from_this(), cfg);
-    s = _indexMgr->startup();
-    if (!s.ok()) {
-      LOG(ERROR) << "ServerEntry::startup failed, _indexMgr->startup:"
-                 << s.toString();
-      return s;
-    }
->>>>>>> 42c2d719
   }
 
   // listener should be the lastone to run.
