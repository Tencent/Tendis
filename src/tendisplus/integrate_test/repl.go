--- conflicted
+++ resolved
@@ -144,13 +144,8 @@
 func testRepl(m_port int, s_port int) {
 	m := util.RedisServer{}
 	s := util.RedisServer{}
-<<<<<<< HEAD
-	m.Init(22345, "m_")
-	s.Init(22346, "s_")
-=======
 	m.Init(m_port, "m_")
 	s.Init(s_port, "s_")
->>>>>>> eaa1cf54
 	if err := m.Setup(false); err != nil {
 		log.Fatalf("setup master failed:%v", err)
 	}
